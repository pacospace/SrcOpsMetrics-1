#!/usr/bin/env python3
# SrcOpsMetrics
# Copyright (C) 2019 Francesco Murdaca, Dominik Tuchyna
#
# This program is free software: you can redistribute it and / or modify
# it under the terms of the GNU General Public License as published by
# the Free Software Foundation, either version 3 of the License, or
# (at your option) any later version.
#
# This program is distributed in the hope that it will be useful,
# but WITHOUT ANY WARRANTY without even the implied warranty of
# MERCHANTABILITY or FITNESS FOR A PARTICULAR PURPOSE. See the
# GNU General Public License for more details.
#
# You should have received a copy of the GNU General Public License
# along with this program. If not, see <http://www.gnu.org/licenses/>.

"""Create, Visualize, Use bot knowledge from different Software Development Platforms."""

import json
import logging
import os
from pathlib import Path
<<<<<<< HEAD
from typing import List, Tuple

from github.PullRequest import PullRequest

from srcopsmetrics.enums import EntityTypeEnum
from srcopsmetrics.github_knowledge import GitHubKnowledge
from srcopsmetrics.processing import Processing
from srcopsmetrics.storage import KnowledgeStorage
from srcopsmetrics.utils import check_directory
from srcopsmetrics.visualization import Visualization
=======
from typing import List, Optional, Tuple

from srcopsmetrics.enums import EntityTypeEnum
from srcopsmetrics.github_knowledge import GitHubKnowledge
from srcopsmetrics.pre_processing import PreProcessing
from srcopsmetrics.utils import check_directory
from srcopsmetrics.visualization import Visualization

from srcopsmetrics.exceptions import NotKnownEntities
>>>>>>> 2c7b3892

_LOGGER = logging.getLogger(__name__)

github_knowledge = GitHubKnowledge()


def analyse_projects(
    projects: List[Tuple[str, str]], is_local: bool = False, entities: Optional[List[str]] = None
) -> None:
    """Run Issues (that are not PRs), PRs, PR Reviews analysis on specified projects.

    Arguments:
        projects {List[Tuple[str, str]]} -- one tuple should be in format (project_name, repository_name)
        is_local {bool} -- if set to False, Ceph will be used
        entities {Optional[List[str]]} -- entities that will be analysed. If not specified, all are used.
    """
    path = Path.cwd().joinpath("./srcopsmetrics/bot_knowledge")
    for project in projects:
        _LOGGER.info(
            "######################## Analysing %s ########################\n" % "/".join(project))
        github_repo = github_knowledge.connect_to_source(project=project)

        project_path = path.joinpath("./" + github_repo.full_name)
        check_directory(project_path)

<<<<<<< HEAD
        _LOGGER.info("Issues inspection")
        github_knowledge.analyse_entity(
            github_repo, project_path, EntityTypeEnum.ISSUE.value, is_local)

        _LOGGER.info("Pull requests inspection")
        github_knowledge.analyse_entity(
            github_repo, project_path, EntityTypeEnum.PULL_REQUEST.value, is_local)

        _LOGGER.info("Content Files inspection")
        github_knowledge.analyse_entity(
            github_repo, project_path, EntityTypeEnum.CONTENT_FILE.value, is_local)
=======
        allowed_entities = [e.value for e in EntityTypeEnum]

        if entities:
            check_entities = [i for i in entities if i not in allowed_entities]
            if check_entities:
                raise NotKnownEntities(f"There are Entities requested which are not known: {check_entities}")

        entities = entities or allowed_entities

        for entity in entities:
            _LOGGER.info("%s inspection" % entity)
            github_knowledge.analyse_entity(github_repo, project_path, entity, is_local)
>>>>>>> 2c7b3892


def visualize_project_results(project: str, is_local: bool = False):
    """Visualize results for a project."""
    result_path = Path.cwd().joinpath("./srcopsmetrics/knowledge_statistics")

    storage = KnowledgeStorage(is_local=is_local)

    pr_data = storage.load_previous_knowledge(project_name=project, knowledge_type=EntityTypeEnum.PULL_REQUEST.value)
    issues_data = storage.load_previous_knowledge(project_name=project, knowledge_type=EntityTypeEnum.ISSUE.value)

    processing = Processing(issues=issues_data, pull_requests=pr_data)
    viz = Visualization(processing=processing)

    viz.visualize_pr_data(project=project, result_path=result_path, pr_data=pr_data)
    viz.visualize_issue_data(project=project, result_path=result_path)<|MERGE_RESOLUTION|>--- conflicted
+++ resolved
@@ -21,18 +21,6 @@
 import logging
 import os
 from pathlib import Path
-<<<<<<< HEAD
-from typing import List, Tuple
-
-from github.PullRequest import PullRequest
-
-from srcopsmetrics.enums import EntityTypeEnum
-from srcopsmetrics.github_knowledge import GitHubKnowledge
-from srcopsmetrics.processing import Processing
-from srcopsmetrics.storage import KnowledgeStorage
-from srcopsmetrics.utils import check_directory
-from srcopsmetrics.visualization import Visualization
-=======
 from typing import List, Optional, Tuple
 
 from srcopsmetrics.enums import EntityTypeEnum
@@ -42,7 +30,6 @@
 from srcopsmetrics.visualization import Visualization
 
 from srcopsmetrics.exceptions import NotKnownEntities
->>>>>>> 2c7b3892
 
 _LOGGER = logging.getLogger(__name__)
 
@@ -68,19 +55,6 @@
         project_path = path.joinpath("./" + github_repo.full_name)
         check_directory(project_path)
 
-<<<<<<< HEAD
-        _LOGGER.info("Issues inspection")
-        github_knowledge.analyse_entity(
-            github_repo, project_path, EntityTypeEnum.ISSUE.value, is_local)
-
-        _LOGGER.info("Pull requests inspection")
-        github_knowledge.analyse_entity(
-            github_repo, project_path, EntityTypeEnum.PULL_REQUEST.value, is_local)
-
-        _LOGGER.info("Content Files inspection")
-        github_knowledge.analyse_entity(
-            github_repo, project_path, EntityTypeEnum.CONTENT_FILE.value, is_local)
-=======
         allowed_entities = [e.value for e in EntityTypeEnum]
 
         if entities:
@@ -93,7 +67,6 @@
         for entity in entities:
             _LOGGER.info("%s inspection" % entity)
             github_knowledge.analyse_entity(github_repo, project_path, entity, is_local)
->>>>>>> 2c7b3892
 
 
 def visualize_project_results(project: str, is_local: bool = False):
