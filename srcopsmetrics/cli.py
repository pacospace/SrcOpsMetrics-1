#!/usr/bin/env python3
# SrcOpsMetrics
# Copyright(C) 2019, 2020 Francesco Murdaca, Dominik Tuchyna
#
# This program is free software: you can redistribute it and / or modify
# it under the terms of the GNU General Public License as published by
# the Free Software Foundation, either version 3 of the License, or
# (at your option) any later version.
#
# This program is distributed in the hope that it will be useful,
# but WITHOUT ANY WARRANTY without even the implied warranty of
# MERCHANTABILITY or FITNESS FOR A PARTICULAR PURPOSE. See the
# GNU General Public License for more details.
#
# You should have received a copy of the GNU General Public License
# along with this program. If not, see <http://www.gnu.org/licenses/>.

"""This is the CLI for SrcOpsMetrics to create, visualize, use bot knowledge."""

import logging
import click
import os

from srcopsmetrics.bot_knowledge import analyse_projects
from srcopsmetrics.bot_knowledge import visualize_project_results
from srcopsmetrics.evaluate_scores import ReviewerAssigner
from srcopsmetrics.utils import get_repositories

from github import Github

_LOGGER = logging.getLogger("aicoe-src-ops-metrics")
logging.basicConfig(level=logging.INFO)

_GITHUB_ACCESS_TOKEN = os.getenv("GITHUB_ACCESS_TOKEN")


@click.command()
@click.option(
<<<<<<< HEAD
    "--repository",
    "-r",
    type=str,
    required=False,
    help="Repository to be analysed (e.g thoth-station/performance)",
)
@click.option(
    "--organization",
    "-o",
=======
    "--project",
    "-p",
    envvar="PROJECTS",
>>>>>>> 409fb95c
    type=str,
    required=False,
    help="All repositories of an Organization to be analysed",
)
@click.option(
    "--create-knowledge",
    "-c",
    envvar="CREATE_KNOWLEDGE",
    is_flag=True,
    help="Create knowledge from a project repository.",
)
@click.option(
    "--is-local",
    "-l",
    is_flag=True,
    help="Use local for knowledge loading and storing.",
)
@click.option("--create-knowledge", "-c", is_flag=True, help="Create knowledge from a project repository.")
@click.option(
    "--visualize-statistics",
    "-v",
    is_flag=True,
    help="Visualize statistics on the project repository knowledge collected.",
)
@click.option(
    "--reviewer-reccomender", "-R", is_flag=True, help="Assign reviewers based on previous knowledge collected."
)
def cli(
    repository: str,
    organization: str,
    create_knowledge: bool,
    is_local: bool,
    visualize_statistics: bool,
    reviewer_reccomender: bool
):
    """Command Line Interface for SrcOpsMetrics."""
    repos = get_repositories(repository=repository, organization=organization)
    if create_knowledge:
        analyse_projects(
            projects=[repo.split("/") for repo in repos],
            is_local=is_local
        )

    if visualize_statistics:
        for project in repos:
            visualize_project_results(project=project, is_local=is_local)

    if reviewer_reccomender:
        reviewer_assigner = ReviewerAssigner()
        reviewer_assigner.evaluate_reviewers_scores(project=project, is_local=is_local)


if __name__ == "__main__":
    cli()<|MERGE_RESOLUTION|>--- conflicted
+++ resolved
@@ -36,7 +36,6 @@
 
 @click.command()
 @click.option(
-<<<<<<< HEAD
     "--repository",
     "-r",
     type=str,
@@ -46,11 +45,6 @@
 @click.option(
     "--organization",
     "-o",
-=======
-    "--project",
-    "-p",
-    envvar="PROJECTS",
->>>>>>> 409fb95c
     type=str,
     required=False,
     help="All repositories of an Organization to be analysed",
