#!/usr/bin/env python3
# SrcOpsMetrics
# Copyright(C) 2019, 2020 Francesco Murdaca, Dominik Tuchyna
#
# This program is free software: you can redistribute it and / or modify
# it under the terms of the GNU General Public License as published by
# the Free Software Foundation, either version 3 of the License, or
# (at your option) any later version.
#
# This program is distributed in the hope that it will be useful,
# but WITHOUT ANY WARRANTY without even the implied warranty of
# MERCHANTABILITY or FITNESS FOR A PARTICULAR PURPOSE. See the
# GNU General Public License for more details.
#
# You should have received a copy of the GNU General Public License
# along with this program. If not, see <http://www.gnu.org/licenses/>.

"""This is the CLI for SrcOpsMetrics to create, visualize, use bot knowledge."""

import logging
import os
from typing import List, Optional

import click

from srcopsmetrics.bot_knowledge import (analyse_projects,
                                         visualize_project_results)
from srcopsmetrics.enums import EntityTypeEnum, StoragePath
from srcopsmetrics.evaluate_scores import ReviewerAssigner
from srcopsmetrics.github_knowledge import GitHubKnowledge
from srcopsmetrics.processing import Processing
from srcopsmetrics.storage import KnowledgeStorage
from srcopsmetrics.utils import remove_previously_processed

_LOGGER = logging.getLogger("aicoe-src-ops-metrics")
logging.basicConfig(level=logging.INFO)


@click.command()
@click.option(
    "--repository",
    "-r",
    type=str,
    required=False,
    help="Repository to be analysed (e.g thoth-station/performance)",
)
@click.option(
    "--organization",
    "-o",
    type=str,
    required=False,
    help="All repositories of an Organization to be analysed",
)
@click.option(
    "--create-knowledge",
    "-c",
    is_flag=True,
    help=f"""Create knowledge from a project repository.
            Storage location is {StoragePath.KNOWLEDGE.value}
            Removes all previously processed storage""",
)
@click.option(
    "--process-knowledge",
    "-p",
    is_flag=True,
    help=f"""Process knowledge into more explicit information from collected knowledge.
            Storage location is {StoragePath.PROCESSED.value}""",
)
@click.option(
    "--is-local",
    "-l",
    is_flag=True,
    help="Use local for knowledge loading and storing.",
)
@click.option(
    "--entities",
    "-e",
    multiple=True,
    type=str,
    required=False,
    help="""Entities to be analysed for a repository.
            If not specified, all entities will be analysed.
            Current entities available are:
            """ + "\n".join([entity.value for entity in EntityTypeEnum]),
)
@click.option(
    "--visualize-statistics",
    "-v",
    is_flag=True,
    help="""Visualize statistics on the project repository knowledge collected.
            Dash application is launched and can be accesed at http://127.0.0.1:8050/""",
)
@click.option(
    "--reviewer-reccomender", "-R", is_flag=True, help="Assign reviewers based on previous knowledge collected."
)
def cli(
    repository: Optional[str],
    organization: Optional[str],
    create_knowledge: bool,
    process_knowledge: bool,
    is_local: bool,
    entities: Optional[List[str]],
    visualize_statistics: bool,
    reviewer_reccomender: bool,
):
    """Command Line Interface for SrcOpsMetrics."""
    os.environ['IS_LOCAL'] = 'True' if is_local else 'False'

<<<<<<< HEAD
    repos = GitHubKnowledge.get_repositories(repository=repository, organization=organization)
=======
    repos = GitHubKnowledge.get_repositories(
        repository=repository, organization=organization)
>>>>>>> 6d1d6b4b
    if create_knowledge:
        analyse_projects(
            projects=[repo.split("/") for repo in repos],
            is_local=is_local,
            entities=entities
        )

        for repo in repos:
            remove_previously_processed(repo)

    for project in repos:
        os.environ['PROJECT'] = project
<<<<<<< HEAD
=======

        if process_knowledge:
            remove_previously_processed(project)
            issues = KnowledgeStorage(is_local=is_local).load_previous_knowledge(
                project_name=project, knowledge_type=EntityTypeEnum.ISSUE.value)
            prs = KnowledgeStorage(is_local=is_local).load_previous_knowledge(
                project_name=project, knowledge_type=EntityTypeEnum.PULL_REQUEST.value)
            Processing(issues=issues, pull_requests=prs).regenerate()

        if visualize_statistics:
            visualize_project_results(project=project, is_local=is_local)
>>>>>>> 6d1d6b4b

        if reviewer_reccomender:
            reviewer_assigner = ReviewerAssigner()
            reviewer_assigner.evaluate_reviewers_scores(
                project=project, is_local=is_local)

    if visualize_statistics and repository is not None:
        visualize_project_results(project=repository, is_local=is_local)
    elif visualize_statistics and organization is not None:
        # TODO: maybe implemnet specific visualization for organization?
        pass


if __name__ == "__main__":
    cli()<|MERGE_RESOLUTION|>--- conflicted
+++ resolved
@@ -106,12 +106,8 @@
     """Command Line Interface for SrcOpsMetrics."""
     os.environ['IS_LOCAL'] = 'True' if is_local else 'False'
 
-<<<<<<< HEAD
     repos = GitHubKnowledge.get_repositories(repository=repository, organization=organization)
-=======
-    repos = GitHubKnowledge.get_repositories(
-        repository=repository, organization=organization)
->>>>>>> 6d1d6b4b
+
     if create_knowledge:
         analyse_projects(
             projects=[repo.split("/") for repo in repos],
@@ -124,8 +120,6 @@
 
     for project in repos:
         os.environ['PROJECT'] = project
-<<<<<<< HEAD
-=======
 
         if process_knowledge:
             remove_previously_processed(project)
@@ -137,7 +131,6 @@
 
         if visualize_statistics:
             visualize_project_results(project=project, is_local=is_local)
->>>>>>> 6d1d6b4b
 
         if reviewer_reccomender:
             reviewer_assigner = ReviewerAssigner()
